#![feature(array_windows)]
#![feature(binary_heap_into_iter_sorted)]
#![feature(box_patterns)]
#![feature(control_flow_enum)]
#![feature(drain_filter)]
#![feature(iter_intersperse)]
#![feature(let_chains)]
#![feature(let_else)]
#![feature(lint_reasons)]
#![feature(once_cell)]
#![feature(rustc_private)]
#![feature(stmt_expr_attributes)]
#![recursion_limit = "512"]
#![cfg_attr(feature = "deny-warnings", deny(warnings))]
#![allow(clippy::missing_docs_in_private_items, clippy::must_use_candidate)]
#![warn(trivial_casts, trivial_numeric_casts)]
// warn on lints, that are included in `rust-lang/rust`s bootstrap
#![warn(rust_2018_idioms, unused_lifetimes)]
// warn on rustc internal lints
#![warn(rustc::internal)]
// Disable this rustc lint for now, as it was also done in rustc
#![allow(rustc::potential_query_instability)]

// FIXME: switch to something more ergonomic here, once available.
// (Currently there is no way to opt into sysroot crates without `extern crate`.)
extern crate rustc_arena;
extern crate rustc_ast;
extern crate rustc_ast_pretty;
extern crate rustc_attr;
extern crate rustc_data_structures;
extern crate rustc_driver;
extern crate rustc_errors;
extern crate rustc_hir;
extern crate rustc_hir_pretty;
extern crate rustc_index;
extern crate rustc_infer;
extern crate rustc_lexer;
extern crate rustc_lint;
extern crate rustc_middle;
extern crate rustc_mir_dataflow;
extern crate rustc_parse;
extern crate rustc_parse_format;
extern crate rustc_session;
extern crate rustc_span;
extern crate rustc_target;
extern crate rustc_trait_selection;
extern crate rustc_typeck;

#[macro_use]
extern crate clippy_utils;

use clippy_utils::parse_msrv;
use rustc_data_structures::fx::FxHashSet;
use rustc_lint::LintId;
use rustc_session::Session;

/// Macro used to declare a Clippy lint.
///
/// Every lint declaration consists of 4 parts:
///
/// 1. The documentation, which is used for the website
/// 2. The `LINT_NAME`. See [lint naming][lint_naming] on lint naming conventions.
/// 3. The `lint_level`, which is a mapping from *one* of our lint groups to `Allow`, `Warn` or
///    `Deny`. The lint level here has nothing to do with what lint groups the lint is a part of.
/// 4. The `description` that contains a short explanation on what's wrong with code where the
///    lint is triggered.
///
/// Currently the categories `style`, `correctness`, `suspicious`, `complexity` and `perf` are
/// enabled by default. As said in the README.md of this repository, if the lint level mapping
/// changes, please update README.md.
///
/// # Example
///
/// ```
/// #![feature(rustc_private)]
/// extern crate rustc_session;
/// use rustc_session::declare_tool_lint;
/// use clippy_lints::declare_clippy_lint;
///
/// declare_clippy_lint! {
///     /// ### What it does
///     /// Checks for ... (describe what the lint matches).
///     ///
///     /// ### Why is this bad?
///     /// Supply the reason for linting the code.
///     ///
///     /// ### Example
///     /// ```rust
///     /// Insert a short example of code that triggers the lint
///     /// ```
///     ///
///     /// Use instead:
///     /// ```rust
///     /// Insert a short example of improved code that doesn't trigger the lint
///     /// ```
///     pub LINT_NAME,
///     pedantic,
///     "description"
/// }
/// ```
/// [lint_naming]: https://rust-lang.github.io/rfcs/0344-conventions-galore.html#lints
#[macro_export]
macro_rules! declare_clippy_lint {
    { $(#[$attr:meta])* pub $name:tt, style, $description:tt } => {
        declare_tool_lint! {
            $(#[$attr])* pub clippy::$name, Warn, $description, report_in_external_macro: true
        }
    };
    { $(#[$attr:meta])* pub $name:tt, correctness, $description:tt } => {
        declare_tool_lint! {
            $(#[$attr])* pub clippy::$name, Deny, $description, report_in_external_macro: true
        }
    };
    { $(#[$attr:meta])* pub $name:tt, suspicious, $description:tt } => {
        declare_tool_lint! {
            $(#[$attr])* pub clippy::$name, Warn, $description, report_in_external_macro: true
        }
    };
    { $(#[$attr:meta])* pub $name:tt, complexity, $description:tt } => {
        declare_tool_lint! {
            $(#[$attr])* pub clippy::$name, Warn, $description, report_in_external_macro: true
        }
    };
    { $(#[$attr:meta])* pub $name:tt, perf, $description:tt } => {
        declare_tool_lint! {
            $(#[$attr])* pub clippy::$name, Warn, $description, report_in_external_macro: true
        }
    };
    { $(#[$attr:meta])* pub $name:tt, pedantic, $description:tt } => {
        declare_tool_lint! {
            $(#[$attr])* pub clippy::$name, Allow, $description, report_in_external_macro: true
        }
    };
    { $(#[$attr:meta])* pub $name:tt, restriction, $description:tt } => {
        declare_tool_lint! {
            $(#[$attr])* pub clippy::$name, Allow, $description, report_in_external_macro: true
        }
    };
    { $(#[$attr:meta])* pub $name:tt, cargo, $description:tt } => {
        declare_tool_lint! {
            $(#[$attr])* pub clippy::$name, Allow, $description, report_in_external_macro: true
        }
    };
    { $(#[$attr:meta])* pub $name:tt, nursery, $description:tt } => {
        declare_tool_lint! {
            $(#[$attr])* pub clippy::$name, Allow, $description, report_in_external_macro: true
        }
    };
    { $(#[$attr:meta])* pub $name:tt, internal, $description:tt } => {
        declare_tool_lint! {
            $(#[$attr])* pub clippy::$name, Allow, $description, report_in_external_macro: true
        }
    };
    { $(#[$attr:meta])* pub $name:tt, internal_warn, $description:tt } => {
        declare_tool_lint! {
            $(#[$attr])* pub clippy::$name, Warn, $description, report_in_external_macro: true
        }
    };
}

#[cfg(feature = "internal")]
mod deprecated_lints;
#[cfg_attr(feature = "internal", allow(clippy::missing_clippy_version_attribute))]
mod utils;

mod renamed_lints;

// begin lints modules, do not remove this comment, it’s used in `update_lints`
mod absurd_extreme_comparisons;
mod almost_complete_letter_range;
mod approx_const;
mod as_conversions;
mod as_underscore;
mod asm_syntax;
mod assertions_on_constants;
mod assign_ops;
mod async_yields_async;
mod attrs;
mod await_holding_invalid;
mod bit_mask;
mod blacklisted_name;
mod blocks_in_if_conditions;
mod bool_assert_comparison;
mod booleans;
mod borrow_as_ptr;
mod borrow_deref_ref;
mod bytecount;
mod bytes_count_to_len;
mod cargo;
mod case_sensitive_file_extension_comparisons;
mod casts;
mod checked_conversions;
mod cognitive_complexity;
mod collapsible_if;
mod comparison_chain;
mod copies;
mod copy_iterator;
mod crate_in_macro_def;
mod create_dir;
mod dbg_macro;
mod default;
mod default_numeric_fallback;
mod default_union_representation;
mod dereference;
mod derivable_impls;
mod derive;
mod disallowed_methods;
mod disallowed_script_idents;
mod disallowed_types;
mod doc;
mod doc_link_with_quotes;
mod double_comparison;
mod double_parens;
mod drop_forget_ref;
mod duplicate_mod;
mod duration_subsec;
mod else_if_without_else;
mod empty_drop;
mod empty_enum;
mod empty_structs_with_brackets;
mod entry;
mod enum_clike;
mod enum_variants;
mod eq_op;
mod equatable_if_let;
mod erasing_op;
mod escape;
mod eta_reduction;
mod excessive_bools;
mod exhaustive_items;
mod exit;
mod explicit_write;
mod fallible_impl_from;
mod float_equality_without_abs;
mod float_literal;
mod floating_point_arithmetic;
mod format;
mod format_args;
mod format_impl;
mod format_push_string;
mod formatting;
mod from_over_into;
mod from_str_radix_10;
mod functions;
mod future_not_send;
mod get_first;
mod identity_op;
mod if_let_mutex;
mod if_not_else;
mod if_then_some_else_none;
mod implicit_hasher;
mod implicit_return;
mod implicit_saturating_sub;
mod inconsistent_struct_constructor;
mod index_refutable_slice;
mod indexing_slicing;
mod infinite_iter;
mod inherent_impl;
mod inherent_to_string;
mod init_numbered_fields;
mod inline_fn_without_body;
mod int_plus_one;
mod integer_division;
mod invalid_upcast_comparisons;
mod items_after_statements;
mod iter_not_returning_iterator;
mod large_const_arrays;
mod large_enum_variant;
mod large_include_file;
mod large_stack_arrays;
mod len_zero;
mod let_if_seq;
mod let_underscore;
mod lifetimes;
mod literal_representation;
mod loops;
mod macro_use;
mod main_recursion;
mod manual_assert;
mod manual_async_fn;
mod manual_bits;
mod manual_non_exhaustive;
mod manual_ok_or;
mod manual_strip;
mod map_clone;
mod map_err_ignore;
mod map_unit_fn;
mod match_result_ok;
mod matches;
mod mem_forget;
mod mem_replace;
mod methods;
mod minmax;
mod misc;
mod misc_early;
mod mismatching_type_param_order;
mod missing_const_for_fn;
mod missing_doc;
mod missing_enforced_import_rename;
mod missing_inline;
mod mixed_read_write_in_expression;
mod module_style;
mod modulo_arithmetic;
mod mut_key;
mod mut_mut;
mod mut_mutex_lock;
mod mut_reference;
mod mutable_debug_assertion;
mod mutex_atomic;
mod needless_arbitrary_self_type;
mod needless_bitwise_bool;
mod needless_bool;
mod needless_borrowed_ref;
mod needless_continue;
mod needless_for_each;
mod needless_late_init;
mod needless_parens_on_range_literals;
mod needless_pass_by_value;
mod needless_question_mark;
mod needless_update;
mod neg_cmp_op_on_partial_ord;
mod neg_multiply;
mod new_without_default;
mod no_effect;
mod non_copy_const;
mod non_expressive_names;
mod non_octal_unix_permissions;
mod non_send_fields_in_send_ty;
mod nonstandard_macro_braces;
mod numeric_arithmetic;
mod octal_escapes;
mod only_used_in_recursion;
mod open_options;
mod option_env_unwrap;
mod option_if_let_else;
mod overflow_check_conditional;
mod panic_in_result_fn;
mod panic_unimplemented;
mod partialeq_ne_impl;
mod pass_by_ref_or_value;
mod path_buf_push_overwrite;
mod pattern_type_mismatch;
mod precedence;
mod ptr;
mod ptr_eq;
mod ptr_offset_with_cast;
mod pub_use;
mod question_mark;
mod ranges;
mod rc_clone_in_vec_init;
mod read_zero_byte_vec;
mod redundant_clone;
mod redundant_closure_call;
mod redundant_else;
mod redundant_field_names;
mod redundant_pub_crate;
mod redundant_slicing;
mod redundant_static_lifetimes;
mod ref_option_ref;
mod reference;
mod regex;
mod repeat_once;
mod return_self_not_must_use;
mod returns;
mod same_name_method;
mod self_assignment;
mod self_named_constructors;
mod semicolon_if_nothing_returned;
mod serde_api;
mod shadow;
mod single_char_lifetime_names;
mod single_component_path_imports;
mod size_of_in_element_count;
mod slow_vector_initialization;
mod stable_sort_primitive;
mod strings;
mod strlen_on_c_strings;
mod suspicious_operation_groupings;
mod suspicious_trait_impl;
mod swap;
mod swap_ptr_to_ref;
mod tabs_in_doc_comments;
mod temporary_assignment;
mod to_digit_is_some;
mod trailing_empty_array;
mod trait_bounds;
mod transmute;
mod transmuting_null;
mod types;
mod undocumented_unsafe_blocks;
mod unicode;
mod uninit_vec;
mod unit_hash;
mod unit_return_expecting_ord;
mod unit_types;
mod unnamed_address;
mod unnecessary_owned_empty_strings;
mod unnecessary_self_imports;
mod unnecessary_sort_by;
mod unnecessary_wraps;
mod unnested_or_patterns;
mod unsafe_removed_from_name;
mod unused_async;
mod unused_io_amount;
mod unused_rounding;
mod unused_self;
mod unused_unit;
mod unwrap;
mod unwrap_in_result;
mod upper_case_acronyms;
mod use_self;
mod useless_conversion;
mod vec;
mod vec_init_then_push;
mod vec_resize_to_zero;
mod verbose_file_reads;
mod wildcard_imports;
mod write;
mod zero_div_zero;
mod zero_sized_map_values;
// end lints modules, do not remove this comment, it’s used in `update_lints`

pub use crate::utils::conf::Conf;
use crate::utils::conf::{format_error, TryConf};

/// Register all pre expansion lints
///
/// Pre-expansion lints run before any macro expansion has happened.
///
/// Note that due to the architecture of the compiler, currently `cfg_attr` attributes on crate
/// level (i.e `#![cfg_attr(...)]`) will still be expanded even when using a pre-expansion pass.
///
/// Used in `./src/driver.rs`.
pub fn register_pre_expansion_lints(store: &mut rustc_lint::LintStore, sess: &Session, conf: &Conf) {
    // NOTE: Do not add any more pre-expansion passes. These should be removed eventually.

    let msrv = conf.msrv.as_ref().and_then(|s| {
        parse_msrv(s, None, None).or_else(|| {
            sess.err(&format!(
                "error reading Clippy's configuration file. `{}` is not a valid Rust version",
                s
            ));
            None
        })
    });

    store.register_pre_expansion_pass(|| Box::new(write::Write::default()));
    store.register_pre_expansion_pass(move || Box::new(attrs::EarlyAttributes { msrv }));
}

#[doc(hidden)]
pub fn read_conf(sess: &Session) -> Conf {
    let file_name = match utils::conf::lookup_conf_file() {
        Ok(Some(path)) => path,
        Ok(None) => return Conf::default(),
        Err(error) => {
            sess.struct_err(&format!("error finding Clippy's configuration file: {}", error))
                .emit();
            return Conf::default();
        },
    };

    let TryConf { conf, errors } = utils::conf::read(&file_name);
    // all conf errors are non-fatal, we just use the default conf in case of error
    for error in errors {
        sess.struct_err(&format!(
            "error reading Clippy's configuration file `{}`: {}",
            file_name.display(),
            format_error(error)
        ))
        .emit();
    }

    conf
}

/// Register all lints and lint groups with the rustc plugin registry
///
/// Used in `./src/driver.rs`.
#[expect(clippy::too_many_lines)]
pub fn register_plugins(store: &mut rustc_lint::LintStore, sess: &Session, conf: &Conf) {
    register_removed_non_tool_lints(store);

    include!("lib.deprecated.rs");

    include!("lib.register_lints.rs");
    include!("lib.register_restriction.rs");
    include!("lib.register_pedantic.rs");

    #[cfg(feature = "internal")]
    include!("lib.register_internal.rs");

    include!("lib.register_all.rs");
    include!("lib.register_style.rs");
    include!("lib.register_complexity.rs");
    include!("lib.register_correctness.rs");
    include!("lib.register_suspicious.rs");
    include!("lib.register_perf.rs");
    include!("lib.register_cargo.rs");
    include!("lib.register_nursery.rs");

    #[cfg(feature = "internal")]
    {
        if std::env::var("ENABLE_METADATA_COLLECTION").eq(&Ok("1".to_string())) {
            store.register_late_pass(|| Box::new(utils::internal_lints::metadata_collector::MetadataCollector::new()));
            return;
        }
    }

    // all the internal lints
    #[cfg(feature = "internal")]
    {
        store.register_early_pass(|| Box::new(utils::internal_lints::ClippyLintsInternal));
        store.register_early_pass(|| Box::new(utils::internal_lints::ProduceIce));
        store.register_late_pass(|| Box::new(utils::internal_lints::CollapsibleCalls));
        store.register_late_pass(|| Box::new(utils::internal_lints::CompilerLintFunctions::new()));
        store.register_late_pass(|| Box::new(utils::internal_lints::IfChainStyle));
        store.register_late_pass(|| Box::new(utils::internal_lints::InvalidPaths));
        store.register_late_pass(|| Box::new(utils::internal_lints::InterningDefinedSymbol::default()));
        store.register_late_pass(|| Box::new(utils::internal_lints::LintWithoutLintPass::default()));
        store.register_late_pass(|| Box::new(utils::internal_lints::MatchTypeOnDiagItem));
        store.register_late_pass(|| Box::new(utils::internal_lints::OuterExpnDataPass));
        store.register_late_pass(|| Box::new(utils::internal_lints::MsrvAttrImpl));
    }

    store.register_late_pass(|| Box::new(utils::dump_hir::DumpHir));
    store.register_late_pass(|| Box::new(utils::author::Author));
    let await_holding_invalid_types = conf.await_holding_invalid_types.clone();
    store.register_late_pass(move || {
        Box::new(await_holding_invalid::AwaitHolding::new(
            await_holding_invalid_types.clone(),
        ))
    });
    store.register_late_pass(|| Box::new(serde_api::SerdeApi));
    let vec_box_size_threshold = conf.vec_box_size_threshold;
    let type_complexity_threshold = conf.type_complexity_threshold;
    let avoid_breaking_exported_api = conf.avoid_breaking_exported_api;
    store.register_late_pass(move || {
        Box::new(types::Types::new(
            vec_box_size_threshold,
            type_complexity_threshold,
            avoid_breaking_exported_api,
        ))
    });
    store.register_late_pass(|| Box::new(booleans::NonminimalBool));
    store.register_late_pass(|| Box::new(needless_bitwise_bool::NeedlessBitwiseBool));
    store.register_late_pass(|| Box::new(eq_op::EqOp));
    store.register_late_pass(|| Box::new(enum_clike::UnportableVariant));
    store.register_late_pass(|| Box::new(float_literal::FloatLiteral));
    let verbose_bit_mask_threshold = conf.verbose_bit_mask_threshold;
    store.register_late_pass(move || Box::new(bit_mask::BitMask::new(verbose_bit_mask_threshold)));
    store.register_late_pass(|| Box::new(ptr::Ptr));
    store.register_late_pass(|| Box::new(ptr_eq::PtrEq));
    store.register_late_pass(|| Box::new(needless_bool::NeedlessBool));
    store.register_late_pass(|| Box::new(needless_bool::BoolComparison));
    store.register_late_pass(|| Box::new(needless_for_each::NeedlessForEach));
    store.register_late_pass(|| Box::new(misc::MiscLints));
    store.register_late_pass(|| Box::new(eta_reduction::EtaReduction));
    store.register_late_pass(|| Box::new(identity_op::IdentityOp));
    store.register_late_pass(|| Box::new(erasing_op::ErasingOp));
    store.register_late_pass(|| Box::new(mut_mut::MutMut));
    store.register_late_pass(|| Box::new(mut_reference::UnnecessaryMutPassed));
    store.register_late_pass(|| Box::new(len_zero::LenZero));
    store.register_late_pass(|| Box::new(attrs::Attributes));
    store.register_late_pass(|| Box::new(blocks_in_if_conditions::BlocksInIfConditions));
    store.register_late_pass(|| Box::new(unicode::Unicode));
    store.register_late_pass(|| Box::new(uninit_vec::UninitVec));
    store.register_late_pass(|| Box::new(unit_hash::UnitHash));
    store.register_late_pass(|| Box::new(unit_return_expecting_ord::UnitReturnExpectingOrd));
    store.register_late_pass(|| Box::new(strings::StringAdd));
    store.register_late_pass(|| Box::new(implicit_return::ImplicitReturn));
    store.register_late_pass(|| Box::new(implicit_saturating_sub::ImplicitSaturatingSub));
    store.register_late_pass(|| Box::new(default_numeric_fallback::DefaultNumericFallback));
    store.register_late_pass(|| Box::new(inconsistent_struct_constructor::InconsistentStructConstructor));
    store.register_late_pass(|| Box::new(non_octal_unix_permissions::NonOctalUnixPermissions));
    store.register_early_pass(|| Box::new(unnecessary_self_imports::UnnecessarySelfImports));

    let msrv = conf.msrv.as_ref().and_then(|s| {
        parse_msrv(s, None, None).or_else(|| {
            sess.err(&format!(
                "error reading Clippy's configuration file. `{}` is not a valid Rust version",
                s
            ));
            None
        })
    });

    let avoid_breaking_exported_api = conf.avoid_breaking_exported_api;
    let allow_expect_in_tests = conf.allow_expect_in_tests;
    let allow_unwrap_in_tests = conf.allow_unwrap_in_tests;
    store.register_late_pass(move || Box::new(approx_const::ApproxConstant::new(msrv)));
    store.register_late_pass(move || {
        Box::new(methods::Methods::new(
            avoid_breaking_exported_api,
            msrv,
            allow_expect_in_tests,
            allow_unwrap_in_tests,
        ))
    });
    store.register_late_pass(move || Box::new(matches::Matches::new(msrv)));
    store.register_early_pass(move || Box::new(manual_non_exhaustive::ManualNonExhaustiveStruct::new(msrv)));
    store.register_late_pass(move || Box::new(manual_non_exhaustive::ManualNonExhaustiveEnum::new(msrv)));
    store.register_late_pass(move || Box::new(manual_strip::ManualStrip::new(msrv)));
    store.register_early_pass(move || Box::new(redundant_static_lifetimes::RedundantStaticLifetimes::new(msrv)));
    store.register_early_pass(move || Box::new(redundant_field_names::RedundantFieldNames::new(msrv)));
    store.register_late_pass(move || Box::new(checked_conversions::CheckedConversions::new(msrv)));
    store.register_late_pass(move || Box::new(mem_replace::MemReplace::new(msrv)));
    store.register_late_pass(move || Box::new(ranges::Ranges::new(msrv)));
    store.register_late_pass(move || Box::new(from_over_into::FromOverInto::new(msrv)));
    store.register_late_pass(move || Box::new(use_self::UseSelf::new(msrv)));
    store.register_late_pass(move || Box::new(missing_const_for_fn::MissingConstForFn::new(msrv)));
    store.register_late_pass(move || Box::new(needless_question_mark::NeedlessQuestionMark));
    store.register_late_pass(move || Box::new(casts::Casts::new(msrv)));
    store.register_early_pass(move || Box::new(unnested_or_patterns::UnnestedOrPatterns::new(msrv)));
    store.register_late_pass(move || Box::new(map_clone::MapClone::new(msrv)));

    store.register_late_pass(|| Box::new(size_of_in_element_count::SizeOfInElementCount));
    store.register_late_pass(|| Box::new(same_name_method::SameNameMethod));
    let max_suggested_slice_pattern_length = conf.max_suggested_slice_pattern_length;
    store.register_late_pass(move || {
        Box::new(index_refutable_slice::IndexRefutableSlice::new(
            max_suggested_slice_pattern_length,
            msrv,
        ))
    });
    store.register_late_pass(|| Box::new(map_err_ignore::MapErrIgnore));
    store.register_late_pass(|| Box::new(shadow::Shadow::default()));
    store.register_late_pass(|| Box::new(unit_types::UnitTypes));
    store.register_late_pass(|| Box::new(loops::Loops));
    store.register_late_pass(|| Box::new(main_recursion::MainRecursion::default()));
    store.register_late_pass(|| Box::new(lifetimes::Lifetimes));
    store.register_late_pass(|| Box::new(entry::HashMapPass));
    store.register_late_pass(|| Box::new(minmax::MinMaxPass));
    store.register_late_pass(|| Box::new(open_options::OpenOptions));
    store.register_late_pass(|| Box::new(zero_div_zero::ZeroDiv));
    store.register_late_pass(|| Box::new(mutex_atomic::Mutex));
    store.register_late_pass(|| Box::new(needless_update::NeedlessUpdate));
    store.register_late_pass(|| Box::new(needless_borrowed_ref::NeedlessBorrowedRef));
    store.register_late_pass(|| Box::new(borrow_deref_ref::BorrowDerefRef));
    store.register_late_pass(|| Box::new(no_effect::NoEffect));
    store.register_late_pass(|| Box::new(temporary_assignment::TemporaryAssignment));
    store.register_late_pass(|| Box::new(transmute::Transmute));
    let cognitive_complexity_threshold = conf.cognitive_complexity_threshold;
    store.register_late_pass(move || {
        Box::new(cognitive_complexity::CognitiveComplexity::new(
            cognitive_complexity_threshold,
        ))
    });
    let too_large_for_stack = conf.too_large_for_stack;
    store.register_late_pass(move || Box::new(escape::BoxedLocal { too_large_for_stack }));
    store.register_late_pass(move || Box::new(vec::UselessVec { too_large_for_stack }));
    store.register_late_pass(|| Box::new(panic_unimplemented::PanicUnimplemented));
    store.register_late_pass(|| Box::new(strings::StringLitAsBytes));
    store.register_late_pass(|| Box::new(derive::Derive));
    store.register_late_pass(|| Box::new(derivable_impls::DerivableImpls));
    store.register_late_pass(|| Box::new(drop_forget_ref::DropForgetRef));
    store.register_late_pass(|| Box::new(empty_enum::EmptyEnum));
    store.register_late_pass(|| Box::new(absurd_extreme_comparisons::AbsurdExtremeComparisons));
    store.register_late_pass(|| Box::new(invalid_upcast_comparisons::InvalidUpcastComparisons));
    store.register_late_pass(|| Box::new(regex::Regex));
    store.register_late_pass(|| Box::new(copies::CopyAndPaste));
    store.register_late_pass(|| Box::new(copy_iterator::CopyIterator));
    store.register_late_pass(|| Box::new(format::UselessFormat));
    store.register_late_pass(|| Box::new(swap::Swap));
    store.register_late_pass(|| Box::new(overflow_check_conditional::OverflowCheckConditional));
    store.register_late_pass(|| Box::new(new_without_default::NewWithoutDefault::default()));
    let blacklisted_names = conf.blacklisted_names.iter().cloned().collect::<FxHashSet<_>>();
    store.register_late_pass(move || Box::new(blacklisted_name::BlacklistedName::new(blacklisted_names.clone())));
    let too_many_arguments_threshold = conf.too_many_arguments_threshold;
    let too_many_lines_threshold = conf.too_many_lines_threshold;
    store.register_late_pass(move || {
        Box::new(functions::Functions::new(
            too_many_arguments_threshold,
            too_many_lines_threshold,
        ))
    });
    let doc_valid_idents = conf.doc_valid_idents.iter().cloned().collect::<FxHashSet<_>>();
    store.register_late_pass(move || Box::new(doc::DocMarkdown::new(doc_valid_idents.clone())));
    store.register_late_pass(|| Box::new(neg_multiply::NegMultiply));
    store.register_late_pass(|| Box::new(mem_forget::MemForget));
    store.register_late_pass(|| Box::new(numeric_arithmetic::NumericArithmetic::default()));
    store.register_late_pass(|| Box::new(assign_ops::AssignOps));
    store.register_late_pass(|| Box::new(let_if_seq::LetIfSeq));
    store.register_late_pass(|| Box::new(mixed_read_write_in_expression::EvalOrderDependence));
    store.register_late_pass(|| Box::new(missing_doc::MissingDoc::new()));
    store.register_late_pass(|| Box::new(missing_inline::MissingInline));
    store.register_late_pass(move || Box::new(exhaustive_items::ExhaustiveItems));
    store.register_late_pass(|| Box::new(match_result_ok::MatchResultOk));
    store.register_late_pass(|| Box::new(partialeq_ne_impl::PartialEqNeImpl));
    store.register_late_pass(|| Box::new(unused_io_amount::UnusedIoAmount));
    let enum_variant_size_threshold = conf.enum_variant_size_threshold;
    store.register_late_pass(move || Box::new(large_enum_variant::LargeEnumVariant::new(enum_variant_size_threshold)));
    store.register_late_pass(|| Box::new(explicit_write::ExplicitWrite));
    store.register_late_pass(|| Box::new(needless_pass_by_value::NeedlessPassByValue));
    let pass_by_ref_or_value = pass_by_ref_or_value::PassByRefOrValue::new(
        conf.trivial_copy_size_limit,
        conf.pass_by_value_size_limit,
        conf.avoid_breaking_exported_api,
        &sess.target,
    );
    store.register_late_pass(move || Box::new(pass_by_ref_or_value));
    store.register_late_pass(|| Box::new(ref_option_ref::RefOptionRef));
    store.register_late_pass(|| Box::new(bytecount::ByteCount));
    store.register_late_pass(|| Box::new(infinite_iter::InfiniteIter));
    store.register_late_pass(|| Box::new(inline_fn_without_body::InlineFnWithoutBody));
    store.register_late_pass(|| Box::new(useless_conversion::UselessConversion::default()));
    store.register_late_pass(|| Box::new(implicit_hasher::ImplicitHasher));
    store.register_late_pass(|| Box::new(fallible_impl_from::FallibleImplFrom));
    store.register_late_pass(|| Box::new(double_comparison::DoubleComparisons));
    store.register_late_pass(|| Box::new(question_mark::QuestionMark));
    store.register_early_pass(|| Box::new(suspicious_operation_groupings::SuspiciousOperationGroupings));
    store.register_late_pass(|| Box::new(suspicious_trait_impl::SuspiciousImpl));
    store.register_late_pass(|| Box::new(map_unit_fn::MapUnit));
    store.register_late_pass(|| Box::new(inherent_impl::MultipleInherentImpl));
    store.register_late_pass(|| Box::new(neg_cmp_op_on_partial_ord::NoNegCompOpForPartialOrd));
    store.register_late_pass(|| Box::new(unwrap::Unwrap));
    store.register_late_pass(|| Box::new(duration_subsec::DurationSubsec));
    store.register_late_pass(|| Box::new(indexing_slicing::IndexingSlicing));
    store.register_late_pass(|| Box::new(non_copy_const::NonCopyConst));
    store.register_late_pass(|| Box::new(ptr_offset_with_cast::PtrOffsetWithCast));
    store.register_late_pass(|| Box::new(redundant_clone::RedundantClone));
    store.register_late_pass(|| Box::new(slow_vector_initialization::SlowVectorInit));
    store.register_late_pass(|| Box::new(unnecessary_sort_by::UnnecessarySortBy));
    store.register_late_pass(move || Box::new(unnecessary_wraps::UnnecessaryWraps::new(avoid_breaking_exported_api)));
    store.register_late_pass(|| Box::new(assertions_on_constants::AssertionsOnConstants));
    store.register_late_pass(|| Box::new(transmuting_null::TransmutingNull));
    store.register_late_pass(|| Box::new(path_buf_push_overwrite::PathBufPushOverwrite));
    store.register_late_pass(|| Box::new(integer_division::IntegerDivision));
    store.register_late_pass(|| Box::new(inherent_to_string::InherentToString));
    let max_trait_bounds = conf.max_trait_bounds;
    store.register_late_pass(move || Box::new(trait_bounds::TraitBounds::new(max_trait_bounds)));
    store.register_late_pass(|| Box::new(comparison_chain::ComparisonChain));
    store.register_late_pass(|| Box::new(mut_key::MutableKeyType));
    store.register_late_pass(|| Box::new(modulo_arithmetic::ModuloArithmetic));
    store.register_early_pass(|| Box::new(reference::DerefAddrOf));
    store.register_early_pass(|| Box::new(double_parens::DoubleParens));
    store.register_late_pass(|| Box::new(format_impl::FormatImpl::new()));
    store.register_early_pass(|| Box::new(unsafe_removed_from_name::UnsafeNameRemoval));
    store.register_early_pass(|| Box::new(else_if_without_else::ElseIfWithoutElse));
    store.register_early_pass(|| Box::new(int_plus_one::IntPlusOne));
    store.register_early_pass(|| Box::new(formatting::Formatting));
    store.register_early_pass(|| Box::new(misc_early::MiscEarlyLints));
    store.register_early_pass(|| Box::new(redundant_closure_call::RedundantClosureCall));
    store.register_late_pass(|| Box::new(redundant_closure_call::RedundantClosureCall));
    store.register_early_pass(|| Box::new(unused_unit::UnusedUnit));
    store.register_late_pass(|| Box::new(returns::Return));
    store.register_early_pass(|| Box::new(collapsible_if::CollapsibleIf));
    store.register_early_pass(|| Box::new(items_after_statements::ItemsAfterStatements));
    store.register_early_pass(|| Box::new(precedence::Precedence));
    store.register_late_pass(|| Box::new(needless_parens_on_range_literals::NeedlessParensOnRangeLiterals));
    store.register_early_pass(|| Box::new(needless_continue::NeedlessContinue));
    store.register_early_pass(|| Box::new(redundant_else::RedundantElse));
    store.register_late_pass(|| Box::new(create_dir::CreateDir));
    store.register_early_pass(|| Box::new(needless_arbitrary_self_type::NeedlessArbitrarySelfType));
    let literal_representation_lint_fraction_readability = conf.unreadable_literal_lint_fractions;
    store.register_early_pass(move || {
        Box::new(literal_representation::LiteralDigitGrouping::new(
            literal_representation_lint_fraction_readability,
        ))
    });
    let literal_representation_threshold = conf.literal_representation_threshold;
    store.register_early_pass(move || {
        Box::new(literal_representation::DecimalLiteralRepresentation::new(
            literal_representation_threshold,
        ))
    });
    let enum_variant_name_threshold = conf.enum_variant_name_threshold;
    store.register_late_pass(move || {
        Box::new(enum_variants::EnumVariantNames::new(
            enum_variant_name_threshold,
            avoid_breaking_exported_api,
        ))
    });
    store.register_early_pass(|| Box::new(tabs_in_doc_comments::TabsInDocComments));
    let upper_case_acronyms_aggressive = conf.upper_case_acronyms_aggressive;
    store.register_late_pass(move || {
        Box::new(upper_case_acronyms::UpperCaseAcronyms::new(
            avoid_breaking_exported_api,
            upper_case_acronyms_aggressive,
        ))
    });
    store.register_late_pass(|| Box::new(default::Default::default()));
    store.register_late_pass(|| Box::new(unused_self::UnusedSelf));
    store.register_late_pass(|| Box::new(mutable_debug_assertion::DebugAssertWithMutCall));
    store.register_late_pass(|| Box::new(exit::Exit));
    store.register_late_pass(|| Box::new(to_digit_is_some::ToDigitIsSome));
    let array_size_threshold = conf.array_size_threshold;
    store.register_late_pass(move || Box::new(large_stack_arrays::LargeStackArrays::new(array_size_threshold)));
    store.register_late_pass(move || Box::new(large_const_arrays::LargeConstArrays::new(array_size_threshold)));
    store.register_late_pass(|| Box::new(floating_point_arithmetic::FloatingPointArithmetic));
    store.register_early_pass(|| Box::new(as_conversions::AsConversions));
    store.register_late_pass(|| Box::new(let_underscore::LetUnderscore));
    store.register_early_pass(|| Box::new(single_component_path_imports::SingleComponentPathImports));
    let max_fn_params_bools = conf.max_fn_params_bools;
    let max_struct_bools = conf.max_struct_bools;
    store.register_early_pass(move || {
        Box::new(excessive_bools::ExcessiveBools::new(
            max_struct_bools,
            max_fn_params_bools,
        ))
    });
    store.register_early_pass(|| Box::new(option_env_unwrap::OptionEnvUnwrap));
    let warn_on_all_wildcard_imports = conf.warn_on_all_wildcard_imports;
    store.register_late_pass(move || Box::new(wildcard_imports::WildcardImports::new(warn_on_all_wildcard_imports)));
    store.register_late_pass(|| Box::new(verbose_file_reads::VerboseFileReads));
    store.register_late_pass(|| Box::new(redundant_pub_crate::RedundantPubCrate::default()));
    store.register_late_pass(|| Box::new(unnamed_address::UnnamedAddress));
    store.register_late_pass(|| Box::new(dereference::Dereferencing::default()));
    store.register_late_pass(|| Box::new(option_if_let_else::OptionIfLetElse));
    store.register_late_pass(|| Box::new(future_not_send::FutureNotSend));
    store.register_late_pass(|| Box::new(if_let_mutex::IfLetMutex));
    store.register_late_pass(|| Box::new(if_not_else::IfNotElse));
    store.register_late_pass(|| Box::new(equatable_if_let::PatternEquality));
    store.register_late_pass(|| Box::new(mut_mutex_lock::MutMutexLock));
    store.register_late_pass(|| Box::new(manual_async_fn::ManualAsyncFn));
    store.register_late_pass(|| Box::new(vec_resize_to_zero::VecResizeToZero));
    store.register_late_pass(|| Box::new(panic_in_result_fn::PanicInResultFn));
    let single_char_binding_names_threshold = conf.single_char_binding_names_threshold;
    store.register_early_pass(move || {
        Box::new(non_expressive_names::NonExpressiveNames {
            single_char_binding_names_threshold,
        })
    });
    let macro_matcher = conf.standard_macro_braces.iter().cloned().collect::<FxHashSet<_>>();
    store.register_early_pass(move || Box::new(nonstandard_macro_braces::MacroBraces::new(&macro_matcher)));
    store.register_late_pass(|| Box::new(macro_use::MacroUseImports::default()));
    store.register_late_pass(|| Box::new(pattern_type_mismatch::PatternTypeMismatch));
    store.register_late_pass(|| Box::new(stable_sort_primitive::StableSortPrimitive));
    store.register_late_pass(|| Box::new(repeat_once::RepeatOnce));
    store.register_late_pass(|| Box::new(unwrap_in_result::UnwrapInResult));
    store.register_late_pass(|| Box::new(self_assignment::SelfAssignment));
    store.register_late_pass(|| Box::new(manual_ok_or::ManualOkOr));
    store.register_late_pass(|| Box::new(float_equality_without_abs::FloatEqualityWithoutAbs));
    store.register_late_pass(|| Box::new(semicolon_if_nothing_returned::SemicolonIfNothingReturned));
    store.register_late_pass(|| Box::new(async_yields_async::AsyncYieldsAsync));
    let disallowed_methods = conf.disallowed_methods.clone();
    store.register_late_pass(move || Box::new(disallowed_methods::DisallowedMethods::new(disallowed_methods.clone())));
    store.register_early_pass(|| Box::new(asm_syntax::InlineAsmX86AttSyntax));
    store.register_early_pass(|| Box::new(asm_syntax::InlineAsmX86IntelSyntax));
    store.register_late_pass(|| Box::new(empty_drop::EmptyDrop));
    store.register_late_pass(|| Box::new(strings::StrToString));
    store.register_late_pass(|| Box::new(strings::StringToString));
    store.register_late_pass(|| Box::new(zero_sized_map_values::ZeroSizedMapValues));
    store.register_late_pass(|| Box::new(vec_init_then_push::VecInitThenPush::default()));
    store.register_late_pass(|| {
        Box::new(case_sensitive_file_extension_comparisons::CaseSensitiveFileExtensionComparisons)
    });
    store.register_late_pass(|| Box::new(redundant_slicing::RedundantSlicing));
    store.register_late_pass(|| Box::new(from_str_radix_10::FromStrRadix10));
    store.register_late_pass(move || Box::new(if_then_some_else_none::IfThenSomeElseNone::new(msrv)));
    store.register_late_pass(|| Box::new(bool_assert_comparison::BoolAssertComparison));
    store.register_early_pass(move || Box::new(module_style::ModStyle));
    store.register_late_pass(|| Box::new(unused_async::UnusedAsync));
    let disallowed_types = conf.disallowed_types.clone();
    store.register_late_pass(move || Box::new(disallowed_types::DisallowedTypes::new(disallowed_types.clone())));
    let import_renames = conf.enforced_import_renames.clone();
    store.register_late_pass(move || {
        Box::new(missing_enforced_import_rename::ImportRename::new(
            import_renames.clone(),
        ))
    });
    let scripts = conf.allowed_scripts.clone();
    store.register_early_pass(move || Box::new(disallowed_script_idents::DisallowedScriptIdents::new(&scripts)));
    store.register_late_pass(|| Box::new(strlen_on_c_strings::StrlenOnCStrings));
    store.register_late_pass(move || Box::new(self_named_constructors::SelfNamedConstructors));
    store.register_late_pass(move || Box::new(iter_not_returning_iterator::IterNotReturningIterator));
    store.register_late_pass(move || Box::new(manual_assert::ManualAssert));
    let enable_raw_pointer_heuristic_for_send = conf.enable_raw_pointer_heuristic_for_send;
    store.register_late_pass(move || {
        Box::new(non_send_fields_in_send_ty::NonSendFieldInSendTy::new(
            enable_raw_pointer_heuristic_for_send,
        ))
    });
    store.register_late_pass(move || Box::new(undocumented_unsafe_blocks::UndocumentedUnsafeBlocks));
    store.register_late_pass(move || Box::new(format_args::FormatArgs));
    store.register_late_pass(|| Box::new(trailing_empty_array::TrailingEmptyArray));
    store.register_early_pass(|| Box::new(octal_escapes::OctalEscapes));
    store.register_late_pass(|| Box::new(needless_late_init::NeedlessLateInit));
    store.register_late_pass(|| Box::new(return_self_not_must_use::ReturnSelfNotMustUse));
    store.register_late_pass(|| Box::new(init_numbered_fields::NumberedFields));
    store.register_early_pass(|| Box::new(single_char_lifetime_names::SingleCharLifetimeNames));
    store.register_late_pass(move || Box::new(borrow_as_ptr::BorrowAsPtr::new(msrv)));
    store.register_late_pass(move || Box::new(manual_bits::ManualBits::new(msrv)));
    store.register_late_pass(|| Box::new(default_union_representation::DefaultUnionRepresentation));
    store.register_early_pass(|| Box::new(doc_link_with_quotes::DocLinkWithQuotes));
    store.register_late_pass(|| Box::new(only_used_in_recursion::OnlyUsedInRecursion));
    let allow_dbg_in_tests = conf.allow_dbg_in_tests;
    store.register_late_pass(move || Box::new(dbg_macro::DbgMacro::new(allow_dbg_in_tests)));
    let cargo_ignore_publish = conf.cargo_ignore_publish;
    store.register_late_pass(move || {
        Box::new(cargo::Cargo {
            ignore_publish: cargo_ignore_publish,
        })
    });
    store.register_early_pass(|| Box::new(crate_in_macro_def::CrateInMacroDef));
    store.register_early_pass(|| Box::new(empty_structs_with_brackets::EmptyStructsWithBrackets));
    store.register_late_pass(|| Box::new(unnecessary_owned_empty_strings::UnnecessaryOwnedEmptyStrings));
    store.register_early_pass(|| Box::new(pub_use::PubUse));
    store.register_late_pass(|| Box::new(format_push_string::FormatPushString));
    store.register_late_pass(|| Box::new(bytes_count_to_len::BytesCountToLen));
    let max_include_file_size = conf.max_include_file_size;
    store.register_late_pass(move || Box::new(large_include_file::LargeIncludeFile::new(max_include_file_size)));
    store.register_late_pass(|| Box::new(strings::TrimSplitWhitespace));
    store.register_late_pass(|| Box::new(rc_clone_in_vec_init::RcCloneInVecInit));
    store.register_early_pass(|| Box::new(duplicate_mod::DuplicateMod::default()));
    store.register_late_pass(|| Box::new(get_first::GetFirst));
    store.register_early_pass(|| Box::new(unused_rounding::UnusedRounding));
    store.register_early_pass(move || Box::new(almost_complete_letter_range::AlmostCompleteLetterRange::new(msrv)));
    store.register_late_pass(|| Box::new(swap_ptr_to_ref::SwapPtrToRef));
    store.register_late_pass(|| Box::new(mismatching_type_param_order::TypeParamMismatch));
    store.register_late_pass(|| Box::new(as_underscore::AsUnderscore));
<<<<<<< HEAD
=======
    store.register_late_pass(|| Box::new(read_zero_byte_vec::ReadZeroByteVec));
>>>>>>> 71f2de96
    // add lints here, do not remove this comment, it's used in `new_lint`
}

#[rustfmt::skip]
fn register_removed_non_tool_lints(store: &mut rustc_lint::LintStore) {
    store.register_removed(
        "should_assert_eq",
        "`assert!()` will be more flexible with RFC 2011",
    );
    store.register_removed(
        "extend_from_slice",
        "`.extend_from_slice(_)` is a faster way to extend a Vec by a slice",
    );
    store.register_removed(
        "range_step_by_zero",
        "`iterator.step_by(0)` panics nowadays",
    );
    store.register_removed(
        "unstable_as_slice",
        "`Vec::as_slice` has been stabilized in 1.7",
    );
    store.register_removed(
        "unstable_as_mut_slice",
        "`Vec::as_mut_slice` has been stabilized in 1.7",
    );
    store.register_removed(
        "misaligned_transmute",
        "this lint has been split into cast_ptr_alignment and transmute_ptr_to_ptr",
    );
    store.register_removed(
        "assign_ops",
        "using compound assignment operators (e.g., `+=`) is harmless",
    );
    store.register_removed(
        "if_let_redundant_pattern_matching",
        "this lint has been changed to redundant_pattern_matching",
    );
    store.register_removed(
        "unsafe_vector_initialization",
        "the replacement suggested by this lint had substantially different behavior",
    );
    store.register_removed(
        "reverse_range_loop",
        "this lint is now included in reversed_empty_ranges",
    );
}

/// Register renamed lints.
///
/// Used in `./src/driver.rs`.
pub fn register_renamed(ls: &mut rustc_lint::LintStore) {
    for (old_name, new_name) in renamed_lints::RENAMED_LINTS {
        ls.register_renamed(old_name, new_name);
    }
}

// only exists to let the dogfood integration test works.
// Don't run clippy as an executable directly
#[allow(dead_code)]
fn main() {
    panic!("Please use the cargo-clippy executable");
}<|MERGE_RESOLUTION|>--- conflicted
+++ resolved
@@ -909,10 +909,7 @@
     store.register_late_pass(|| Box::new(swap_ptr_to_ref::SwapPtrToRef));
     store.register_late_pass(|| Box::new(mismatching_type_param_order::TypeParamMismatch));
     store.register_late_pass(|| Box::new(as_underscore::AsUnderscore));
-<<<<<<< HEAD
-=======
     store.register_late_pass(|| Box::new(read_zero_byte_vec::ReadZeroByteVec));
->>>>>>> 71f2de96
     // add lints here, do not remove this comment, it's used in `new_lint`
 }
 
