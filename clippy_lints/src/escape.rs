--- conflicted
+++ resolved
@@ -1,9 +1,5 @@
 use rustc_hir::intravisit;
-<<<<<<< HEAD
-use rustc_hir::{self, Body, FnDecl, HirId, HirIdSet, ItemKind, Impl, Node};
-=======
-use rustc_hir::{self, AssocItemKind, Body, FnDecl, HirId, HirIdSet, ItemKind, Node};
->>>>>>> 00586dfd
+use rustc_hir::{self, AssocItemKind, Body, FnDecl, HirId, HirIdSet, Impl, ItemKind, Node};
 use rustc_infer::infer::TyCtxtInferExt;
 use rustc_lint::{LateContext, LateLintPass};
 use rustc_middle::ty::{self, TraitRef, Ty};
@@ -83,12 +79,8 @@
 
         let mut trait_self_ty = None;
         if let Some(Node::Item(item)) = parent_node {
-<<<<<<< HEAD
+            // If the method is an impl for a trait, don't warn.
             if let ItemKind::Impl(Impl { of_trait: Some(_), .. }) = item.kind {
-=======
-            // If the method is an impl for a trait, don't warn.
-            if let ItemKind::Impl { of_trait: Some(_), .. } = item.kind {
->>>>>>> 00586dfd
                 return;
             }
 
@@ -189,7 +181,6 @@
                 if is_non_trait_box(cmt.place.ty()) && !self.is_large_box(cmt.place.ty()) {
                     self.set.insert(cmt.hir_id);
                 }
-                return;
             }
         }
     }
