--- conflicted
+++ resolved
@@ -2,13 +2,8 @@
 fn compute1() -> float {
     let v = ~[0f, 1f, 2f, 3f];
 
-<<<<<<< HEAD
     do vec::foldl(0f, v) |x, y| { x + y } - 10f
-    //!^ ERROR mismatched types: expected `()`
-=======
-    vec::foldl(0f, v) { |x, y| x + y } - 10f
     //~^ ERROR mismatched types: expected `()`
->>>>>>> 29eb788b
 }
 
 fn main() {
