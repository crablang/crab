// Copyright 2015 The Rust Project Developers. See the COPYRIGHT
// file at the top-level directory of this distribution and at
// http://rust-lang.org/COPYRIGHT.
//
// Licensed under the Apache License, Version 2.0 <LICENSE-APACHE or
// http://www.apache.org/licenses/LICENSE-2.0> or the MIT license
// <LICENSE-MIT or http://opensource.org/licenses/MIT>, at your
// option. This file may not be copied, modified, or distributed
// except according to those terms.

/*!
Managing the scope stack. The scopes are tied to lexical scopes, so as
we descend the HAIR, we push a scope on the stack, translate ite
contents, and then pop it off. Every scope is named by a
`CodeExtent`.

### SEME Regions

When pushing a new scope, we record the current point in the graph (a
basic block); this marks the entry to the scope. We then generate more
stuff in the control-flow graph. Whenever the scope is exited, either
via a `break` or `return` or just by fallthrough, that marks an exit
from the scope. Each lexical scope thus corresponds to a single-entry,
multiple-exit (SEME) region in the control-flow graph.

For now, we keep a mapping from each `CodeExtent` to its
corresponding SEME region for later reference (see caveat in next
paragraph). This is because region scopes are tied to
them. Eventually, when we shift to non-lexical lifetimes, there should
be no need to remember this mapping.

There is one additional wrinkle, actually, that I wanted to hide from
you but duty compels me to mention. In the course of translating
matches, it sometimes happen that certain code (namely guards) gets
executed multiple times. This means that the scope lexical scope may
in fact correspond to multiple, disjoint SEME regions. So in fact our
mapping is from one scope to a vector of SEME regions.

### Drops

The primary purpose for scopes is to insert drops: while translating
the contents, we also accumulate lvalues that need to be dropped upon
exit from each scope. This is done by calling `schedule_drop`. Once a
drop is scheduled, whenever we branch out we will insert drops of all
those lvalues onto the outgoing edge. Note that we don't know the full
set of scheduled drops up front, and so whenever we exit from the
scope we only drop the values scheduled thus far. For example, consider
the scope S corresponding to this loop:

```
# let cond = true;
loop {
    let x = ..;
    if cond { break; }
    let y = ..;
}
```

When processing the `let x`, we will add one drop to the scope for
`x`.  The break will then insert a drop for `x`. When we process `let
y`, we will add another drop (in fact, to a subscope, but let's ignore
that for now); any later drops would also drop `y`.

### Early exit

There are numerous "normal" ways to early exit a scope: `break`,
`continue`, `return` (panics are handled separately). Whenever an
early exit occurs, the method `exit_scope` is called. It is given the
current point in execution where the early exit occurs, as well as the
scope you want to branch to (note that all early exits from to some
other enclosing scope). `exit_scope` will record this exit point and
also add all drops.

Panics are handled in a similar fashion, except that a panic always
returns out to the `DIVERGE_BLOCK`. To trigger a panic, simply call
`panic(p)` with the current point `p`. Or else you can call
`diverge_cleanup`, which will produce a block that you can branch to
which does the appropriate cleanup and then diverges. `panic(p)`
simply calls `diverge_cleanup()` and adds an edge from `p` to the
result.

### Loop scopes

In addition to the normal scope stack, we track a loop scope stack
that contains only loops. It tracks where a `break` and `continue`
should go to.

*/

use build::{BlockAnd, BlockAndExtension, Builder, CFG};
use rustc::middle::region::CodeExtent;
use rustc::ty::Ty;
use rustc::mir::*;
use rustc::mir::transform::MirSource;
use syntax_pos::{Span};
use rustc_data_structures::indexed_vec::Idx;
use rustc_data_structures::fx::FxHashMap;

#[derive(Debug)]
pub struct Scope<'tcx> {
    /// The visibility scope this scope was created in.
    visibility_scope: VisibilityScope,

    /// the extent of this scope within source code.
    extent: CodeExtent,

    /// the span of that extent
    extent_span: Span,

    /// Whether there's anything to do for the cleanup path, that is,
    /// when unwinding through this scope. This includes destructors,
    /// but not StorageDead statements, which don't get emitted at all
    /// for unwinding, for several reasons:
    ///  * clang doesn't emit llvm.lifetime.end for C++ unwinding
    ///  * LLVM's memory dependency analysis can't handle it atm
    ///  * polluting the cleanup MIR with StorageDead creates
    ///    landing pads even though there's no actual destructors
    ///  * freeing up stack space has no effect during unwinding
    needs_cleanup: bool,

    /// set of lvalues to drop when exiting this scope. This starts
    /// out empty but grows as variables are declared during the
    /// building process. This is a stack, so we always drop from the
    /// end of the vector (top of the stack) first.
    drops: Vec<DropData<'tcx>>,

    /// The cache for drop chain on “normal” exit into a particular BasicBlock.
    cached_exits: FxHashMap<(BasicBlock, CodeExtent), BasicBlock>,

    /// The cache for drop chain on "generator drop" exit.
    cached_generator_drop: Option<BasicBlock>,
}

#[derive(Debug)]
struct DropData<'tcx> {
    /// span where drop obligation was incurred (typically where lvalue was declared)
    span: Span,

    /// lvalue to drop
    location: Lvalue<'tcx>,

    /// Whether this is a full value Drop, or just a StorageDead.
    kind: DropKind
}

#[derive(Debug, Default, Clone, Copy)]
struct CachedBlock {
    /// The cached block for the cleanups-on-diverge path. This block
    /// contains code to run the current drop and all the preceding
    /// drops (i.e. those having lower index in Drop’s Scope drop
    /// array)
    unwind: Option<BasicBlock>,

    /// The cached block for unwinds during cleanups-on-generator-drop path
    generator_drop: Option<BasicBlock>,
}

#[derive(Debug)]
enum DropKind {
    Value {
        cached_block: CachedBlock,
    },
    Storage
}

#[derive(Clone, Debug)]
pub struct BreakableScope<'tcx> {
    /// Extent of the loop
    pub extent: CodeExtent,
    /// Where the body of the loop begins. `None` if block
    pub continue_block: Option<BasicBlock>,
    /// Block to branch into when the loop or block terminates (either by being `break`-en out
    /// from, or by having its condition to become false)
    pub break_block: BasicBlock,
    /// The destination of the loop/block expression itself (i.e. where to put the result of a
    /// `break` expression)
    pub break_destination: Lvalue<'tcx>,
}

impl CachedBlock {
    fn invalidate(&mut self) {
        self.generator_drop = None;
        self.unwind = None;
    }

    fn get(&self, generator_drop: bool) -> Option<BasicBlock> {
        if generator_drop {
            self.generator_drop
        } else {
            self.unwind
        }
    }

    fn ref_mut(&mut self, generator_drop: bool) -> &mut Option<BasicBlock> {
        if generator_drop {
            &mut self.generator_drop
        } else {
            &mut self.unwind
        }
    }
}

impl DropKind {
    fn may_panic(&self) -> bool {
        match *self {
            DropKind::Value { .. } => true,
            DropKind::Storage => false
        }
    }
}

impl<'tcx> Scope<'tcx> {
    /// Invalidate all the cached blocks in the scope.
    ///
    /// Should always be run for all inner scopes when a drop is pushed into some scope enclosing a
    /// larger extent of code.
    ///
    /// `unwind` controls whether caches for the unwind branch are also invalidated.
    fn invalidate_cache(&mut self, unwind: bool) {
        self.cached_exits.clear();
        if !unwind { return; }
        for dropdata in &mut self.drops {
            if let DropKind::Value { ref mut cached_block } = dropdata.kind {
                cached_block.invalidate();
            }
        }
    }

    /// Returns the cached entrypoint for diverging exit from this scope.
    ///
    /// Precondition: the caches must be fully filled (i.e. diverge_cleanup is called) in order for
    /// this method to work correctly.
    fn cached_block(&self, generator_drop: bool) -> Option<BasicBlock> {
        let mut drops = self.drops.iter().rev().filter_map(|data| {
            match data.kind {
                DropKind::Value { cached_block } => {
                    Some(cached_block.get(generator_drop))
                }
                DropKind::Storage => None
            }
        });
        if let Some(cached_block) = drops.next() {
            Some(cached_block.expect("drop cache is not filled"))
        } else {
            None
        }
    }

    /// Given a span and this scope's visibility scope, make a SourceInfo.
    fn source_info(&self, span: Span) -> SourceInfo {
        SourceInfo {
            span,
            scope: self.visibility_scope
        }
    }
}

impl<'a, 'gcx, 'tcx> Builder<'a, 'gcx, 'tcx> {
    // Adding and removing scopes
    // ==========================
    /// Start a breakable scope, which tracks where `continue` and `break`
    /// should branch to. See module comment for more details.
    ///
    /// Returns the might_break attribute of the BreakableScope used.
    pub fn in_breakable_scope<F, R>(&mut self,
                                    loop_block: Option<BasicBlock>,
                                    break_block: BasicBlock,
                                    break_destination: Lvalue<'tcx>,
                                    f: F) -> R
        where F: FnOnce(&mut Builder<'a, 'gcx, 'tcx>) -> R
    {
        let extent = self.topmost_scope();
        let scope = BreakableScope {
            extent,
            continue_block: loop_block,
            break_block,
            break_destination,
        };
        self.breakable_scopes.push(scope);
        let res = f(self);
        let breakable_scope = self.breakable_scopes.pop().unwrap();
        assert!(breakable_scope.extent == extent);
        res
    }

    pub fn in_opt_scope<F, R>(&mut self,
                              opt_extent: Option<(CodeExtent, SourceInfo)>,
                              mut block: BasicBlock,
                              f: F)
                              -> BlockAnd<R>
        where F: FnOnce(&mut Builder<'a, 'gcx, 'tcx>) -> BlockAnd<R>
    {
        debug!("in_opt_scope(opt_extent={:?}, block={:?})", opt_extent, block);
        if let Some(extent) = opt_extent { self.push_scope(extent); }
        let rv = unpack!(block = f(self));
        if let Some(extent) = opt_extent {
            unpack!(block = self.pop_scope(extent, block));
        }
        debug!("in_scope: exiting opt_extent={:?} block={:?}", opt_extent, block);
        block.and(rv)
    }

    /// Convenience wrapper that pushes a scope and then executes `f`
    /// to build its contents, popping the scope afterwards.
    pub fn in_scope<F, R>(&mut self,
                          extent: (CodeExtent, SourceInfo),
                          mut block: BasicBlock,
                          f: F)
                          -> BlockAnd<R>
        where F: FnOnce(&mut Builder<'a, 'gcx, 'tcx>) -> BlockAnd<R>
    {
        debug!("in_scope(extent={:?}, block={:?})", extent, block);
        self.push_scope(extent);
        let rv = unpack!(block = f(self));
        unpack!(block = self.pop_scope(extent, block));
        debug!("in_scope: exiting extent={:?} block={:?}", extent, block);
        block.and(rv)
    }

    /// Push a scope onto the stack. You can then build code in this
    /// scope and call `pop_scope` afterwards. Note that these two
    /// calls must be paired; using `in_scope` as a convenience
    /// wrapper maybe preferable.
    pub fn push_scope(&mut self, extent: (CodeExtent, SourceInfo)) {
        debug!("push_scope({:?})", extent);
        let vis_scope = self.visibility_scope;
        self.scopes.push(Scope {
            visibility_scope: vis_scope,
            extent: extent.0,
            extent_span: extent.1.span,
            needs_cleanup: false,
            drops: vec![],
            cached_generator_drop: None,
            cached_exits: FxHashMap()
        });
    }

    /// Pops a scope, which should have extent `extent`, adding any
    /// drops onto the end of `block` that are needed.  This must
    /// match 1-to-1 with `push_scope`.
    pub fn pop_scope(&mut self,
                     extent: (CodeExtent, SourceInfo),
                     mut block: BasicBlock)
                     -> BlockAnd<()> {
        debug!("pop_scope({:?}, {:?})", extent, block);
        // If we are emitting a `drop` statement, we need to have the cached
        // diverge cleanup pads ready in case that drop panics.
        let may_panic =
            self.scopes.last().unwrap().drops.iter().any(|s| s.kind.may_panic());
        if may_panic {
            self.diverge_cleanup();
        }
        let scope = self.scopes.pop().unwrap();
        assert_eq!(scope.extent, extent.0);
        unpack!(block = build_scope_drops(&mut self.cfg,
                                          &scope,
                                          &self.scopes,
                                          block,
                                          self.arg_count,
                                          false));

        self.cfg.push_end_region(block, extent.1, scope.extent);
        block.unit()
    }


    /// Branch out of `block` to `target`, exiting all scopes up to
    /// and including `extent`.  This will insert whatever drops are
    /// needed, as well as tracking this exit for the SEME region. See
    /// module comment for details.
    pub fn exit_scope(&mut self,
                      span: Span,
                      extent: (CodeExtent, SourceInfo),
                      mut block: BasicBlock,
                      target: BasicBlock) {
        debug!("exit_scope(extent={:?}, block={:?}, target={:?})", extent, block, target);
        let scope_count = 1 + self.scopes.iter().rev().position(|scope| scope.extent == extent.0)
                                                      .unwrap_or_else(||{
            span_bug!(span, "extent {:?} does not enclose", extent)
        });
        let len = self.scopes.len();
        assert!(scope_count < len, "should not use `exit_scope` to pop ALL scopes");

        // If we are emitting a `drop` statement, we need to have the cached
        // diverge cleanup pads ready in case that drop panics.
        let may_panic = self.scopes[(len - scope_count)..].iter()
            .any(|s| s.drops.iter().any(|s| s.kind.may_panic()));
        if may_panic {
            self.diverge_cleanup();
        }

        {
        let mut rest = &mut self.scopes[(len - scope_count)..];
        while let Some((scope, rest_)) = {rest}.split_last_mut() {
            rest = rest_;
            block = if let Some(&e) = scope.cached_exits.get(&(target, extent.0)) {
                self.cfg.terminate(block, scope.source_info(span),
                                   TerminatorKind::Goto { target: e });
                return;
            } else {
                let b = self.cfg.start_new_block();
                self.cfg.terminate(block, scope.source_info(span),
                                   TerminatorKind::Goto { target: b });
                scope.cached_exits.insert((target, extent.0), b);
                b
            };
            unpack!(block = build_scope_drops(&mut self.cfg,
                                              scope,
                                              rest,
                                              block,
                                              self.arg_count,
                                              false));

            // End all regions for scopes out of which we are breaking.
            self.cfg.push_end_region(block, extent.1, scope.extent);
        }
        }
        let scope = &self.scopes[len - scope_count];
        self.cfg.terminate(block, scope.source_info(span),
                           TerminatorKind::Goto { target: target });
    }

    /// Creates a path that performs all required cleanup for dropping a generator.
    ///
    /// This path terminates in GeneratorDrop. Returns the start of the path.
    /// None indicates there’s no cleanup to do at this point.
    pub fn generator_drop_cleanup(&mut self) -> Option<BasicBlock> {
        if !self.scopes.iter().any(|scope| scope.needs_cleanup) {
            return None;
        }

        // Fill in the cache
        self.diverge_cleanup_gen(true);

        let src_info = self.scopes[0].source_info(self.fn_span);
        let mut block = self.cfg.start_new_block();
        let result = block;
        let mut rest = &mut self.scopes[..];

        while let Some((scope, rest_)) = {rest}.split_last_mut() {
            rest = rest_;
            if !scope.needs_cleanup {
                continue;
            }
            block = if let Some(b) = scope.cached_generator_drop {
                self.cfg.terminate(block, src_info,
                                   TerminatorKind::Goto { target: b });
                return Some(result);
            } else {
                let b = self.cfg.start_new_block();
                scope.cached_generator_drop = Some(b);
                self.cfg.terminate(block, src_info,
                                   TerminatorKind::Goto { target: b });
                b
            };
            unpack!(block = build_scope_drops(&mut self.cfg,
                                              scope,
                                              rest,
                                              block,
                                              self.arg_count,
                                              true));

            // End all regions for scopes out of which we are breaking.
            self.cfg.push_end_region(block, src_info, scope.extent);
        }

        self.cfg.terminate(block, src_info, TerminatorKind::GeneratorDrop);

        Some(result)
    }

    /// Creates a new visibility scope, nested in the current one.
    pub fn new_visibility_scope(&mut self, span: Span) -> VisibilityScope {
        let parent = self.visibility_scope;
        let scope = VisibilityScope::new(self.visibility_scopes.len());
        self.visibility_scopes.push(VisibilityScopeData {
            span,
            parent_scope: Some(parent),
        });
        scope
    }

    // Finding scopes
    // ==============
    /// Finds the breakable scope for a given label. This is used for
    /// resolving `break` and `continue`.
    pub fn find_breakable_scope(&mut self,
                           span: Span,
                           label: CodeExtent)
                           -> &mut BreakableScope<'tcx> {
        // find the loop-scope with the correct id
        self.breakable_scopes.iter_mut()
            .rev()
            .filter(|breakable_scope| breakable_scope.extent == label)
            .next()
            .unwrap_or_else(|| span_bug!(span, "no enclosing breakable scope found"))
    }

    /// Given a span and the current visibility scope, make a SourceInfo.
    pub fn source_info(&self, span: Span) -> SourceInfo {
        SourceInfo {
            span,
            scope: self.visibility_scope
        }
    }

    /// Returns the extent of the scope which should be exited by a
    /// return.
    pub fn extent_of_return_scope(&self) -> CodeExtent {
        // The outermost scope (`scopes[0]`) will be the `CallSiteScope`.
        // We want `scopes[1]`, which is the `ParameterScope`.
        assert!(self.scopes.len() >= 2);
        assert!(match self.scopes[1].extent {
            CodeExtent::ParameterScope(_) => true,
            _ => false,
        });
        self.scopes[1].extent
    }

    /// Returns the topmost active scope, which is known to be alive until
    /// the next scope expression.
    pub fn topmost_scope(&self) -> CodeExtent {
        self.scopes.last().expect("topmost_scope: no scopes present").extent
    }

    /// Returns the scope that we should use as the lifetime of an
    /// operand. Basically, an operand must live until it is consumed.
    /// This is similar to, but not quite the same as, the temporary
    /// scope (which can be larger or smaller).
    ///
    /// Consider:
    ///
    ///     let x = foo(bar(X, Y));
    ///
    /// We wish to pop the storage for X and Y after `bar()` is
    /// called, not after the whole `let` is completed.
    ///
    /// As another example, if the second argument diverges:
    ///
    ///     foo(Box::new(2), panic!())
    ///
    /// We would allocate the box but then free it on the unwinding
    /// path; we would also emit a free on the 'success' path from
    /// panic, but that will turn out to be removed as dead-code.
    ///
    /// When building statics/constants, returns `None` since
    /// intermediate values do not have to be dropped in that case.
    pub fn local_scope(&self) -> Option<CodeExtent> {
        match self.hir.src {
            MirSource::Const(_) |
            MirSource::Static(..) =>
                // No need to free storage in this context.
                None,
            MirSource::Fn(_) =>
                Some(self.topmost_scope()),
            MirSource::Promoted(..) |
            MirSource::GeneratorDrop(..) =>
                bug!(),
        }
    }

    // Scheduling drops
    // ================
    /// Indicates that `lvalue` should be dropped on exit from
    /// `extent`.
    pub fn schedule_drop(&mut self,
                         span: Span,
                         extent: CodeExtent,
                         lvalue: &Lvalue<'tcx>,
                         lvalue_ty: Ty<'tcx>) {
        let needs_drop = self.hir.needs_drop(lvalue_ty);
        let drop_kind = if needs_drop {
            DropKind::Value { cached_block: CachedBlock::default() }
        } else {
            // Only temps and vars need their storage dead.
            match *lvalue {
                Lvalue::Local(index) if index.index() > self.arg_count => DropKind::Storage,
                _ => return
            }
        };

        for scope in self.scopes.iter_mut().rev() {
            let this_scope = scope.extent == extent;
            // When building drops, we try to cache chains of drops in such a way so these drops
            // could be reused by the drops which would branch into the cached (already built)
            // blocks.  This, however, means that whenever we add a drop into a scope which already
            // had some blocks built (and thus, cached) for it, we must invalidate all caches which
            // might branch into the scope which had a drop just added to it. This is necessary,
            // because otherwise some other code might use the cache to branch into already built
            // chain of drops, essentially ignoring the newly added drop.
            //
            // For example consider there’s two scopes with a drop in each. These are built and
            // thus the caches are filled:
            //
            // +--------------------------------------------------------+
            // | +---------------------------------+                    |
            // | | +--------+     +-------------+  |  +---------------+ |
            // | | | return | <-+ | drop(outer) | <-+ |  drop(middle) | |
            // | | +--------+     +-------------+  |  +---------------+ |
            // | +------------|outer_scope cache|--+                    |
            // +------------------------------|middle_scope cache|------+
            //
            // Now, a new, inner-most scope is added along with a new drop into both inner-most and
            // outer-most scopes:
            //
            // +------------------------------------------------------------+
            // | +----------------------------------+                       |
            // | | +--------+      +-------------+  |   +---------------+   | +-------------+
            // | | | return | <+   | drop(new)   | <-+  |  drop(middle) | <--+| drop(inner) |
            // | | +--------+  |   | drop(outer) |  |   +---------------+   | +-------------+
            // | |             +-+ +-------------+  |                       |
            // | +---|invalid outer_scope cache|----+                       |
            // +----=----------------|invalid middle_scope cache|-----------+
            //
            // If, when adding `drop(new)` we do not invalidate the cached blocks for both
            // outer_scope and middle_scope, then, when building drops for the inner (right-most)
            // scope, the old, cached blocks, without `drop(new)` will get used, producing the
            // wrong results.
            //
            // The cache and its invalidation for unwind branch is somewhat special. The cache is
            // per-drop, rather than per scope, which has a several different implications. Adding
            // a new drop into a scope will not invalidate cached blocks of the prior drops in the
            // scope. That is true, because none of the already existing drops will have an edge
            // into a block with the newly added drop.
            //
            // Note that this code iterates scopes from the inner-most to the outer-most,
            // invalidating caches of each scope visited. This way bare minimum of the
            // caches gets invalidated. i.e. if a new drop is added into the middle scope, the
            // cache of outer scpoe stays intact.
            let invalidate_unwind = needs_drop && !this_scope;
            scope.invalidate_cache(invalidate_unwind);
            if this_scope {
                if let DropKind::Value { .. } = drop_kind {
                    scope.needs_cleanup = true;
                }
                let tcx = self.hir.tcx();
                let extent_span = extent.span(&tcx.hir).unwrap();
                // Attribute scope exit drops to scope's closing brace
                let scope_end = Span { lo: extent_span.hi, .. extent_span};
                scope.drops.push(DropData {
                    span: scope_end,
                    location: lvalue.clone(),
                    kind: drop_kind
                });
                return;
            }
        }
        span_bug!(span, "extent {:?} not in scope to drop {:?}", extent, lvalue);
    }

    // Other
    // =====
    /// Creates a path that performs all required cleanup for unwinding.
    ///
    /// This path terminates in Resume. Returns the start of the path.
    /// See module comment for more details. None indicates there’s no
    /// cleanup to do at this point.
    pub fn diverge_cleanup(&mut self) -> Option<BasicBlock> {
        self.diverge_cleanup_gen(false)
    }

    fn diverge_cleanup_gen(&mut self, generator_drop: bool) -> Option<BasicBlock> {
        if !self.scopes.iter().any(|scope| scope.needs_cleanup) {
            return None;
        }
        assert!(!self.scopes.is_empty()); // or `any` above would be false

        let Builder { ref mut cfg, ref mut scopes,
                      ref mut cached_resume_block, .. } = *self;

        // Build up the drops in **reverse** order. The end result will
        // look like:
        //
        //    scopes[n] -> scopes[n-1] -> ... -> scopes[0]
        //
        // However, we build this in **reverse order**. That is, we
        // process scopes[0], then scopes[1], etc, pointing each one at
        // the result generates from the one before. Along the way, we
        // store caches. If everything is cached, we'll just walk right
        // to left reading the cached results but never created anything.

        // To start, create the resume terminator.
        let mut target = if let Some(target) = *cached_resume_block {
            target
        } else {
            let resumeblk = cfg.start_new_cleanup_block();
            cfg.terminate(resumeblk,
                          scopes[0].source_info(self.fn_span),
                          TerminatorKind::Resume);
            *cached_resume_block = Some(resumeblk);
            resumeblk
        };

        for scope in scopes.iter_mut() {
<<<<<<< HEAD
            target = build_diverge_scope(
                hir.tcx(), cfg, scope.extent_span, scope, target, generator_drop);
=======
            target = build_diverge_scope(cfg, scope.extent_span, scope, target);
>>>>>>> 59ccba99
        }
        Some(target)
    }

    /// Utility function for *non*-scope code to build their own drops
    pub fn build_drop(&mut self,
                      block: BasicBlock,
                      span: Span,
                      location: Lvalue<'tcx>,
                      ty: Ty<'tcx>) -> BlockAnd<()> {
        if !self.hir.needs_drop(ty) {
            return block.unit();
        }
        let source_info = self.source_info(span);
        let next_target = self.cfg.start_new_block();
        let diverge_target = self.diverge_cleanup();
        self.cfg.terminate(block, source_info,
                           TerminatorKind::Drop {
                               location,
                               target: next_target,
                               unwind: diverge_target,
                           });
        next_target.unit()
    }

    /// Utility function for *non*-scope code to build their own drops
    pub fn build_drop_and_replace(&mut self,
                                  block: BasicBlock,
                                  span: Span,
                                  location: Lvalue<'tcx>,
                                  value: Operand<'tcx>) -> BlockAnd<()> {
        let source_info = self.source_info(span);
        let next_target = self.cfg.start_new_block();
        let diverge_target = self.diverge_cleanup();
        self.cfg.terminate(block, source_info,
                           TerminatorKind::DropAndReplace {
                               location,
                               value,
                               target: next_target,
                               unwind: diverge_target,
                           });
        next_target.unit()
    }

    /// Create an Assert terminator and return the success block.
    /// If the boolean condition operand is not the expected value,
    /// a runtime panic will be caused with the given message.
    pub fn assert(&mut self, block: BasicBlock,
                  cond: Operand<'tcx>,
                  expected: bool,
                  msg: AssertMessage<'tcx>,
                  span: Span)
                  -> BasicBlock {
        let source_info = self.source_info(span);

        let success_block = self.cfg.start_new_block();
        let cleanup = self.diverge_cleanup();

        self.cfg.terminate(block, source_info,
                           TerminatorKind::Assert {
                               cond,
                               expected,
                               msg,
                               target: success_block,
                               cleanup,
                           });

        success_block
    }
}

/// Builds drops for pop_scope and exit_scope.
fn build_scope_drops<'tcx>(cfg: &mut CFG<'tcx>,
                           scope: &Scope<'tcx>,
                           earlier_scopes: &[Scope<'tcx>],
                           mut block: BasicBlock,
                           arg_count: usize,
                           generator_drop: bool)
                           -> BlockAnd<()> {
    debug!("build_scope_drops({:?} -> {:?})", block, scope);
    let mut iter = scope.drops.iter().rev().peekable();
    while let Some(drop_data) = iter.next() {
        let source_info = scope.source_info(drop_data.span);
        match drop_data.kind {
            DropKind::Value { .. } => {
                // Try to find the next block with its cached block
                // for us to diverge into in case the drop panics.
                let on_diverge = iter.peek().iter().filter_map(|dd| {
                    match dd.kind {
                        DropKind::Value { cached_block } => {
                            let result = cached_block.get(generator_drop);
                            if result.is_none() {
                                span_bug!(drop_data.span, "cached block not present?")
                            }
                            result
                        },
                        DropKind::Storage => None
                    }
                }).next();
                // If there’s no `cached_block`s within current scope,
                // we must look for one in the enclosing scope.
                let on_diverge = on_diverge.or_else(|| {
                    earlier_scopes.iter().rev().flat_map(|s| s.cached_block(generator_drop)).next()
                });
                let next = cfg.start_new_block();
                cfg.terminate(block, source_info, TerminatorKind::Drop {
                    location: drop_data.location.clone(),
                    target: next,
                    unwind: on_diverge
                });
                block = next;
            }
            DropKind::Storage => {}
        }

        // We do not need to emit StorageDead for generator drops
        if generator_drop {
            continue
        }

        // Drop the storage for both value and storage drops.
        // Only temps and vars need their storage dead.
        match drop_data.location {
            Lvalue::Local(index) if index.index() > arg_count => {
                cfg.push(block, Statement {
                    source_info,
                    kind: StatementKind::StorageDead(drop_data.location.clone())
                });
            }
            _ => continue
        }
    }
    block.unit()
}

fn build_diverge_scope<'a, 'gcx, 'tcx>(cfg: &mut CFG<'tcx>,
                                       span: Span,
                                       scope: &mut Scope<'tcx>,
                                       mut target: BasicBlock,
                                       generator_drop: bool)
                                       -> BasicBlock
{
    // Build up the drops in **reverse** order. The end result will
    // look like:
    //
    //    [EndRegion Block] -> [drops[n]] -...-> [drops[0]] -> [Free] -> [target]
    //    |                                                         |
    //    +---------------------------------------------------------+
    //     code for scope
    //
    // The code in this function reads from right to left. At each
    // point, we check for cached blocks representing the
    // remainder. If everything is cached, we'll just walk right to
    // left reading the cached results but never create anything.

    let visibility_scope = scope.visibility_scope;
    let source_info = |span| SourceInfo {
        span,
        scope: visibility_scope
    };

    // Next, build up the drops. Here we iterate the vector in
    // *forward* order, so that we generate drops[0] first (right to
    // left in diagram above).
    for (j, drop_data) in scope.drops.iter_mut().enumerate() {
        debug!("build_diverge_scope drop_data[{}]: {:?}", j, drop_data);
        // Only full value drops are emitted in the diverging path,
        // not StorageDead.
        //
        // Note: This may not actually be what we desire (are we
        // "freeing" stack storage as we unwind, or merely observing a
        // frozen stack)? In particular, the intent may have been to
        // match the behavior of clang, but on inspection eddyb says
        // this is not what clang does.
        let cached_block = match drop_data.kind {
            DropKind::Value { ref mut cached_block } => cached_block.ref_mut(generator_drop),
            DropKind::Storage => continue
        };
        target = if let Some(cached_block) = *cached_block {
            cached_block
        } else {
            let block = cfg.start_new_cleanup_block();
            cfg.terminate(block, source_info(drop_data.span),
                          TerminatorKind::Drop {
                              location: drop_data.location.clone(),
                              target,
                              unwind: None
                          });
            *cached_block = Some(block);
            block
        };
    }

    // Finally, push the EndRegion block, used by mir-borrowck. (Block
    // becomes trivial goto after pass that removes all EndRegions.)
    {
        let block = cfg.start_new_cleanup_block();
        cfg.push_end_region(block, source_info(span), scope.extent);
        cfg.terminate(block, source_info(span), TerminatorKind::Goto { target: target });
        target = block
    }

    target
}<|MERGE_RESOLUTION|>--- conflicted
+++ resolved
@@ -692,12 +692,7 @@
         };
 
         for scope in scopes.iter_mut() {
-<<<<<<< HEAD
-            target = build_diverge_scope(
-                hir.tcx(), cfg, scope.extent_span, scope, target, generator_drop);
-=======
-            target = build_diverge_scope(cfg, scope.extent_span, scope, target);
->>>>>>> 59ccba99
+            target = build_diverge_scope(cfg, scope.extent_span, scope, target, generator_drop);
         }
         Some(target)
     }
